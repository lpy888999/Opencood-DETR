--- conflicted
+++ resolved
@@ -184,12 +184,8 @@
 
     corners3d = boxes3d_[:, None, 3:6].repeat(1, 8, 1) * template[None, :, :]
     corners3d = common_utils.rotate_points_along_z(corners3d.view(-1, 8, 3),
-<<<<<<< HEAD
-                                                   boxes3d_[:, 6]).view(-1, 8, 3)
-=======
                                                    boxes3d_[:, 6]).view(-1, 8,
                                                                         3)
->>>>>>> 42776d04
     corners3d += boxes3d_[:, None, 0:3]
 
     return corners3d.numpy() if is_numpy else corners3d
